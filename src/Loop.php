--- conflicted
+++ resolved
@@ -139,19 +139,14 @@
     /**
      * Defer the execution of a callback.
      *
-<<<<<<< HEAD
-     * If the callback is not a void function (does not return null), an implementation-specific exception SHOULD be
-     * forwarded to the loop error handler.
-     *
-     * The deferred callable MUST be executed in the next tick of the event loop and before any other type of watcher.
-     * Order of enabling MUST be preserved when executing the callbacks.
-=======
+     * If the callback is not a void function (does not return null), an implementation-specific exception SHOULD be
+     * forwarded to the loop error handler.
+     *
      * The deferred callable MUST be executed before any other type of watcher in a tick. Order of enabling MUST be
      * preserved when executing the callbacks.
      *
      * The created watcher MUST immediately be marked as enabled, but only be activated (i.e. callback can be called)
      * right before the next tick. Callbacks of watchers MUST NOT be called in the tick they were enabled.
->>>>>>> 1262ea4e
      *
      * @param callable(string $watcherId, mixed $data): void $callback The callback to defer. The `$watcherId` will be
      *     invalidated before the callback call.
